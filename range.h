/*
Copyright 2020. Siwei Wang.

Iteration over a range of consecutive numbers.
*/
#pragma once

#include <functional>
#include <iterator>

template <typename T>
class range {
 private:
  const T m_start;
  const T m_stop;

 public:
  range() = delete;

  /**
   * Represents range [0, stop), possibly reversed.
   */
  explicit range(T stop);

  /**
   * Represents range [start, stop), possibly reversed.
   */
  explicit range(T start, T stop);

  /**
   * Bidirectional iterators on range.
   */
<<<<<<< HEAD
  class iterator : public std::iterator<std::bidirectional_iterator_tag, T,
                                        ptrdiff_t, const T *, const T &> {
=======
  class iterator : public std::iterator<std::bidirectional_iterator_tag, T, ptrdiff_t,
                                        const T *, const T &> {
>>>>>>> a89d8ef3
    friend class range;

   private:
    /**
     * Current location of this iterator.
     */
    T m_current;

    /**
     * Stops when compares current false.
     */
    const T m_limit;

    /**
     * Determines whether the direction of iteration
     * is forward (++) or backward (--).
     */
    const bool is_forward;

    /**
     * All argument constructor used by range.
     */
    iterator(T current, T limit, bool direction);

   public:
    iterator() = delete;

    // Increment operator.

    iterator &operator++();
    iterator operator++(int);

    // Decrement operator.

    iterator &operator--();
    iterator operator--(int);

    // Dereference operator.

    T operator*() const;

    // These iterators do not support arrow operators.

    // Comparison operators.

    bool operator==(const iterator &) const;
    bool operator!=(const iterator &) const;
  };

  /**
   * An iterator to the first item in the range.
   */
  iterator begin() const;

  /**
   * An iterator to one past the last item in the range.
   */
  iterator end() const;
};

template <typename T>
inline range<T>::range(T stop) : range(0, stop) {}

template <typename T>
inline range<T>::range(T start, T stop) : m_start(start), m_stop(stop) {}

template <typename T>
inline typename range<T>::iterator range<T>::begin() const {
  return iterator(m_start, m_stop, m_start < m_stop);
}

template <typename T>
inline typename range<T>::iterator range<T>::end() const {
  return iterator(m_stop, m_stop, m_start < m_stop);
}

template <typename T>
inline range<T>::iterator::iterator(T current, T limit, bool direction)
    : m_current(current), m_limit(limit), is_forward(direction) {}

template <typename T>
inline typename range<T>::iterator &range<T>::iterator::operator++() {
  is_forward ? ++m_current : --m_current;
  return *this;
}

template <typename T>
inline typename range<T>::iterator range<T>::iterator::operator++(int) {
  auto temp(*this);
  this->operator++();
  return temp;
}

template <typename T>
inline typename range<T>::iterator &range<T>::iterator::operator--() {
  is_forward ? --m_current : ++m_current;
  return *this;
}

template <typename T>
inline typename range<T>::iterator range<T>::iterator::operator--(int) {
  auto temp(*this);
  this->operator--();
  return temp;
}

template <typename T>
inline T range<T>::iterator::operator*() const {
  return m_current;
}

template <typename T>
inline bool range<T>::iterator::operator==(
    const typename range<T>::iterator &other) const {
  return m_current == other.m_current;
}

template <typename T>
inline bool range<T>::iterator::operator!=(
    const typename range<T>::iterator &other) const {
  return m_current != other.m_current;
}<|MERGE_RESOLUTION|>--- conflicted
+++ resolved
@@ -30,13 +30,8 @@
   /**
    * Bidirectional iterators on range.
    */
-<<<<<<< HEAD
-  class iterator : public std::iterator<std::bidirectional_iterator_tag, T,
-                                        ptrdiff_t, const T *, const T &> {
-=======
   class iterator : public std::iterator<std::bidirectional_iterator_tag, T, ptrdiff_t,
                                         const T *, const T &> {
->>>>>>> a89d8ef3
     friend class range;
 
    private:
